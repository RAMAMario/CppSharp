--- conflicted
+++ resolved
@@ -31,13 +31,10 @@
             ctx.SetClassAsValueType("Bar2");
             ctx.SetMethodParameterUsage("Hello", "TestPrimitiveOut", 1, ParameterUsage.Out);
             ctx.SetMethodParameterUsage("Hello", "TestPrimitiveOutRef", 1, ParameterUsage.Out);
-<<<<<<< HEAD
+            ctx.SetMethodParameterUsage("Hello", "TestPrimitiveInOut", 1, ParameterUsage.InOut);
+            ctx.SetMethodParameterUsage("Hello", "TestPrimitiveInOutRef", 1, ParameterUsage.InOut);
             ctx.SetMethodParameterUsage("Hello", "EnumOut", 2, ParameterUsage.Out);
             ctx.SetMethodParameterUsage("Hello", "EnumOutRef", 2, ParameterUsage.Out);
-=======
-            ctx.SetMethodParameterUsage("Hello", "TestPrimitiveInOut", 1, ParameterUsage.InOut);
-            ctx.SetMethodParameterUsage("Hello", "TestPrimitiveInOutRef", 1, ParameterUsage.InOut);
->>>>>>> 0406a105
         }
 
         public static void Main(string[] args)
