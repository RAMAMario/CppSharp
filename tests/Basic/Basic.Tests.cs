﻿using System;
using CppSharp.Utils;
using NUnit.Framework;
using Basic;
using Enum = Basic.Enum;

public class BasicTests : GeneratorTestFixture
{
    [Test]
    public void TestHello()
    {
        var hello = new Hello();
        hello.PrintHello("Hello world");

        Assert.That(hello.add(1, 1), Is.EqualTo(2));
        Assert.That(hello.add(5, 5), Is.EqualTo(10));

        Assert.IsTrue(hello.test1(3, 3.0f));
        Assert.IsFalse(hello.test1(2, 3.0f));

        var foo = new Foo { A = 4, B = 7 };
        Assert.That(hello.AddFoo(foo), Is.EqualTo(11));
        Assert.That(hello.AddFooPtr(foo), Is.EqualTo(11));
        Assert.That(hello.AddFooPtr(foo), Is.EqualTo(11));
        Assert.That(hello.AddFooRef(foo), Is.EqualTo(11));
        unsafe
        {
            var pointer = foo.SomePointer;
            var pointerPointer = foo.SomePointerPointer;
            for (int i = 0; i < 4; i++)
            {
                Assert.AreEqual(i, pointer[i]);
                Assert.AreEqual(i, (*pointerPointer)[i]);
            }
        }

        var bar = new Bar { A = 4, B = 7 };
        Assert.That(hello.AddBar(bar), Is.EqualTo(11));
        Assert.That(bar.RetItem1(), Is.EqualTo(Bar.Item.Item1));

        var retFoo = hello.RetFoo(7, 2.0f);
        Assert.That(retFoo.A, Is.EqualTo(7));
        Assert.That(retFoo.B, Is.EqualTo(2.0));

        var foo2 = new Foo2 { A = 4, B = 2, C = 3 };
        Assert.That(hello.AddFoo(foo2), Is.EqualTo(6));
        Assert.That(hello.AddFoo2(foo2), Is.EqualTo(9));

        var bar2 = new Bar2 { A = 4, B = 7, C = 3 };
        Assert.That(hello.AddBar2(bar2), Is.EqualTo(14));

        Assert.That(hello.RetEnum(Enum.A), Is.EqualTo(0));
        Assert.That(hello.RetEnum(Enum.B), Is.EqualTo(2));
        Assert.That(hello.RetEnum(Enum.C), Is.EqualTo(5));
        //Assert.That(hello.RetEnum(Enum.D), Is.EqualTo(-2147483648));
        Assert.That(hello.RetEnum(Enum.E), Is.EqualTo(1));
        Assert.That(hello.RetEnum(Enum.F), Is.EqualTo(-9));
    }

    [Test]
    public void TestPrimitiveOutParameters()
    {
        var hello = new Hello();

        float f;
        Assert.That(hello.TestPrimitiveOut(out f), Is.True);
        Assert.That(f, Is.EqualTo(10.0f));
    }

    [Test]
    public void TestPrimitiveOutRefParameters()
    {
        var hello = new Hello();

        float f;
        Assert.That(hello.TestPrimitiveOutRef(out f), Is.True);
        Assert.That(f, Is.EqualTo(10.0f));
    }

    [Test]
<<<<<<< HEAD
    public void TestEnumOut()
    {
        var hello = new Hello();

        int value = (int)Enum.C;
        Enum e;
        hello.EnumOut(value, out e);
        Assert.That(e, Is.EqualTo(value));
    }

    [Test]
    public void TestEnumOutRef()
    {
        var hello = new Hello();

        int value = (int)Enum.C;
        Enum e;
        hello.EnumOutRef(value, out e);
        Assert.That(e, Is.EqualTo(value));
=======
    public void TestPrimitiveInOutParameters()
    {
        var hello = new Hello();

        int i = 10;
        Assert.That(hello.TestPrimitiveInOut(ref i), Is.True);
        Assert.That(i, Is.EqualTo(20));
    }

    [Test]
    public void TestPrimitiveInOutRefParameters()
    {
        var hello = new Hello();

        int i = 10;
        Assert.That(hello.TestPrimitiveInOutRef(ref i), Is.True);
        Assert.That(i, Is.EqualTo(20));
>>>>>>> 0406a105
    }

    [Test]
    public void TestNullRef()
    {
        var hello = new Hello ();
        Assert.That(hello.RetNull(), Is.Null);
    }

    [Test]
    public void TestAmbiguous()
    {
        var def = new DefaultParameters();
        def.Foo(1, 2);
        def.Bar();
    }

    [Test]
    public void TestLeftShiftOperator()
    {
        var foo2 = new Foo2 {C = 2};
        Foo2 result = foo2 << 3;
        Assert.That(result.C, Is.EqualTo(16));
    }

    [Test]
    public void TestAbstractReturnType()
    {
        var returnsAbstractFoo = new ReturnsAbstractFoo();
        var abstractFoo = returnsAbstractFoo.Foo;
        Assert.AreEqual(abstractFoo.pureFunction(1), 5);
        Assert.AreEqual(abstractFoo.pureFunction1(), 10);
        Assert.AreEqual(abstractFoo.pureFunction2(), 15);
    }

    [Test]
    public void TestANSI()
    {
        var foo = new Foo();
        Assert.That(foo.ANSI, Is.EqualTo("ANSI"));
    }

    [Test]
    public void TestMoveOperatorToClass()
    {
        // Unary operator
        var unary = new TestMoveOperatorToClass() { A = 4, B = 7 };
        var unaryMinus = -unary;

        Assert.That(unaryMinus.A, Is.EqualTo(-unary.A));
        Assert.That(unaryMinus.B, Is.EqualTo(-unary.B));

        // Binary operator
        var bin = new TestMoveOperatorToClass { A = 4, B = 7 };
        var bin1 = new TestMoveOperatorToClass { A = 5, B = 10 };
        var binSum = bin + bin1;

        Assert.That(binSum.A, Is.EqualTo(bin.A + bin1.A));
        Assert.That(binSum.B, Is.EqualTo(bin.B + bin1.B));

        // Multiple argument operator
        var multiArg = new TestMoveOperatorToClass { A = 4, B = 7 };
        var multiArgStar = multiArg * 2; 
        Assert.That(multiArgStar, Is.EqualTo(8));
    }

    [Test]
    public void TestMoveFunctionToClass()
    {
        Assert.That(basic.test(new basic()), Is.EqualTo(5));
    }

    [Test]
    public void TestMethodWithFixedInstance()
    {
        var bar = new Bar2 { A = 1, B = 2, C = 3 };
        Foo2 foo = bar.needFixedInstance();
        Assert.AreEqual(foo.A, 1);
        Assert.AreEqual(foo.B, 2);
        Assert.AreEqual(foo.C, 3);
    }

    [Test]
    public void TestConversionOperator()
    {
        var bar = new Bar2 {A = 1, B = 2, C = 3};
        Foo2 foo = bar;
        Assert.AreEqual(foo.A, 1);
        Assert.AreEqual(foo.B, 2);
        Assert.AreEqual(foo.C, 3);

        Assert.AreEqual(300, new Bar2.Nested());
        Assert.AreEqual(500, new Bar2());
    }

    [Test]
    public void TestDelegates()
    {
        var delegates = new TestDelegates();
        var doubleSum = delegates.A(2) + delegates.B(2);
        Assert.AreEqual(8, doubleSum);

        var stdcall = delegates.StdCall(i => i);
        Assert.AreEqual(1, stdcall);

        var cdecl = delegates.CDecl(i => i);
        Assert.AreEqual(1, cdecl);
    }

    [Test]
    public void TestUnion()
    {
        Hello.NestedPublic nestedPublic = new Hello.NestedPublic();
        nestedPublic.j = 5;
        Assert.That(nestedPublic.l, Is.EqualTo(5));
        Assert.That(nestedPublic.g, Is.Not.EqualTo(0));
    }

    [Test]
    public void TestPropertyChains()
    {
        var bar2 = new Bar2();
        bar2.pointerToStruct.A = 15;
        Assert.That(bar2.pointerToStruct.A, Is.EqualTo(15));
    }

    [Test]
    public void TestStaticClasses()
    {
        Assert.That(TestStaticClass.Add(1, 2), Is.EqualTo(3));
        Assert.That(TestStaticClassDerived.Foo(), Is.EqualTo(0));
    }

    [Test, Ignore]
    public void TestChar16()
    {
    }

    [Test]
    public void TestCopyConstructor()
    {
        Foo foo = new Foo { A = 5, B = 5.5f };
        var copyFoo = new Foo(foo);
        Assert.That(foo.A, Is.EqualTo(copyFoo.A));
        Assert.That(foo.B, Is.EqualTo(copyFoo.B));

        var testCopyConstructorRef = new TestCopyConstructorRef { A = 10, B = 5 };
        var copyBar = new TestCopyConstructorRef(testCopyConstructorRef);
        Assert.That(testCopyConstructorRef.A, Is.EqualTo(copyBar.A));
        Assert.That(testCopyConstructorRef.B, Is.EqualTo(copyBar.B));
    }

    [Test]
    public void TestCharMarshalling()
    {
        Foo2 foo2 = new Foo2();
        for (char c = char.MinValue; c <= sbyte.MaxValue; c++)
            Assert.That(foo2.testCharMarshalling(c), Is.EqualTo(c));
        Assert.Catch<ArgumentException>(() => foo2.testCharMarshalling('ж'));
    }

    [Test]
    public unsafe void TestIndexers()
    {
        var indexedProperties = new TestIndexedProperties();
        Assert.AreEqual(1, indexedProperties[0]);
        Assert.AreEqual(1, indexedProperties["foo"]);
        indexedProperties[0] = 2;
        Assert.AreEqual(2, indexedProperties[0]);
        indexedProperties[0f] = 3;
        Assert.AreEqual(3, indexedProperties[0f]);
        var properties = indexedProperties[(byte)0];
        Assert.AreEqual(0, properties.Field);
        var newProperties = new TestProperties();
        newProperties.Field = 4;
        indexedProperties[(byte)0] = newProperties;
        Assert.AreEqual(4, indexedProperties[(byte)0].Field);
        newProperties = indexedProperties[(short)0];
        Assert.AreEqual(4, newProperties.Field);
        newProperties.Field = 5;
        Assert.AreEqual(5, indexedProperties[(byte)0].Field);
    }

    [Test]
    public unsafe void TestOperators()
    {
        var @class = new ClassWithOverloadedOperators();
        Assert.AreEqual(1, (char) @class);
        Assert.AreEqual(2, (int)@class);
        Assert.AreEqual(3, (short)@class);
    }

    [Test]
    public void TestFunctions()
    {
        var ret = Basic.basic.Function();
        Assert.That(ret, Is.EqualTo(5));
    }

    [Test]
    public void TestProperties()
    {
        // Test field property
        var prop = new TestProperties();
        Assert.That(prop.Field, Is.EqualTo(0));
        prop.Field = 10;
        Assert.That(prop.Field, Is.EqualTo(10));

        // Test getter/setter property
        prop.Field = 20;
        Assert.That(prop.FieldValue, Is.EqualTo(20));
        prop.FieldValue = 10;
        Assert.That(prop.FieldValue, Is.EqualTo(10));
    }

    [Test]
    public unsafe void TestArraysPointers()
    {
        var values = MyEnum.A;
        var arrays = new TestArraysPointers(&values, 1);
        Assert.That(arrays.Value, Is.EqualTo(MyEnum.A));
    }

    [Test]
    public unsafe void TestGetterSetterToProperties()
    {
        var @class = new TestGetterSetterToProperties();
        Assert.That(@class.Width, Is.EqualTo(640));
        Assert.That(@class.Height, Is.EqualTo(480));
    }

    [Test]
    public unsafe void TestSingleArgumentCtorToCastOperator()
    {
        var classA = new ClassA(10);
        ClassB classB = classA;
        Assert.AreEqual(classA.Value, classB.Value);
        ClassC classC = (ClassC)classB;
        Assert.AreEqual(classB.Value, classC.Value);
    }

    [Test]
    public unsafe void TestDecltype()
    {
        var ret = basic.TestDecltype();
        Assert.AreEqual(0, ret);
    }

    [Test]
    public unsafe void TestNullPtrType()
    {
        var ret = basic.TestNullPtrTypeRet();
        Assert.AreEqual(IntPtr.Zero, new IntPtr(ret));
    }
}
 <|MERGE_RESOLUTION|>--- conflicted
+++ resolved
@@ -77,8 +77,26 @@
         Assert.That(f, Is.EqualTo(10.0f));
     }
 
-    [Test]
-<<<<<<< HEAD
+    public void TestPrimitiveInOutParameters()
+    {
+        var hello = new Hello();
+
+        int i = 10;
+        Assert.That(hello.TestPrimitiveInOut(ref i), Is.True);
+        Assert.That(i, Is.EqualTo(20));
+    }
+
+    [Test]
+    public void TestPrimitiveInOutRefParameters()
+    {
+        var hello = new Hello();
+
+        int i = 10;
+        Assert.That(hello.TestPrimitiveInOutRef(ref i), Is.True);
+        Assert.That(i, Is.EqualTo(20));
+    }
+
+    [Test]
     public void TestEnumOut()
     {
         var hello = new Hello();
@@ -98,25 +116,6 @@
         Enum e;
         hello.EnumOutRef(value, out e);
         Assert.That(e, Is.EqualTo(value));
-=======
-    public void TestPrimitiveInOutParameters()
-    {
-        var hello = new Hello();
-
-        int i = 10;
-        Assert.That(hello.TestPrimitiveInOut(ref i), Is.True);
-        Assert.That(i, Is.EqualTo(20));
-    }
-
-    [Test]
-    public void TestPrimitiveInOutRefParameters()
-    {
-        var hello = new Hello();
-
-        int i = 10;
-        Assert.That(hello.TestPrimitiveInOutRef(ref i), Is.True);
-        Assert.That(i, Is.EqualTo(20));
->>>>>>> 0406a105
     }
 
     [Test]
